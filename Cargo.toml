--- conflicted
+++ resolved
@@ -1,10 +1,6 @@
 [package]
 name = "typst-lsp"
-<<<<<<< HEAD
-version = "0.9.3"
-=======
 version = "0.9.4"
->>>>>>> bc8b4186
 edition = "2021"
 license = "Apache-2.0 OR MIT"
 
