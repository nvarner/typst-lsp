--- conflicted
+++ resolved
@@ -15,12 +15,9 @@
 once_cell = "1"
 parking_lot = "0.12.1"
 regex = "1.7.2"
-<<<<<<< HEAD
+same-file = "1"
 serde_json = "1.0.94"
 home = "0.5"
-=======
-same-file = "1"
-serde_json = "1.0.94"
 siphasher = "0.3"
 tokio = { version = "1.26.0", features = [
     "macros",
@@ -30,5 +27,4 @@
 tower-lsp = "0.19.0"
 typst = { git = "https://github.com/typst/typst.git", tag = "v23-03-28" }
 typst-library = { git = "https://github.com/typst/typst.git", tag = "v23-03-28" }
-walkdir = "2"
->>>>>>> 2a63c107
+walkdir = "2"