{
    "name": "typst-lsp",
    "description": "A language server for Typst",
    "repository": {
        "type": "git",
        "url": "https://github.com/nvarner/typst-lsp"
    },
    "displayName": "Typst LSP",
    "icon": "icons/typst.png",
    "author": "Nathan Varner",
    "publisher": "nvarner",
    "license": "Apache-2.0 OR MIT",
    "version": "0.3.2",
    "engines": {
        "vscode": "^1.71.0"
    },
    "main": "./out/extension.js",
    "contributes": {
        "configuration": {
            "type": "object",
            "title": "Typst LSP",
            "properties": {
                "typst-lsp.exportPdf": {
                    "title": "Export PDF",
                    "description": "The extension can export PDFs of your Typst files. This setting controls whether this feature is enabled and how often it runs.",
                    "type": "string",
                    "default": "onSave",
                    "enum": [
                        "never",
                        "onSave",
                        "onType"
                    ],
                    "enumDescriptions": [
                        "Never export PDFs, you will manually run typst.",
                        "Export PDFs when you save a file.",
                        "Export PDFs as you type in a file."
                    ]
                }
            }
        },
        "configurationDefaults": {
            "[typst]": {
                "editor.wordWrap": "on"
            }
        },
        "languages": [
            {
                "id": "typst",
                "configuration": "./language-configuration.json",
                "extensions": [
                    ".typ"
                ],
                "aliases": [
                    "Typst"
                ],
                "icon": {
                    "light": "./icons/typst-small.png",
                    "dark": "./icons/typst-small.png"
                }
            }
        ],
        "grammars": [
            {
                "language": "typst",
                "scopeName": "source.typst",
                "path": "./typst.tmLanguage.json"
            }
        ],
        "commands": [
            {
                "command": "typst-lsp.exportCurrentPdf",
<<<<<<< HEAD
                "title": "Export the currently open file as PDF"
            },
            {
                "command": "typst-lsp.showPdf",
                "title": "Show the compiled PDF of the currently opened typst file",
                "category": "Typst",
                "icon": "$(open-preview)"
=======
                "title": "Export the currently open file as PDF",
                "category": "Typst"
>>>>>>> f383c17f
            }
        ],
        "menus": {
            "commandPalette": [
                {
                    "command": "typst-lsp.exportCurrentPdf",
                    "when": "editorLangId == typst"
                }
            ],
            "editor/title": [
                {
                    "command": "typst-lsp.showPdf",
                    "group": "navigation",
                    "when": "editorLangId == typst"
                }
            ]
        }
    },
    "activationEvents": [
        "onLanguage:typst",
        "onCommand:typst-lsp.exportCurrentPdf"
    ],
    "scripts": {
        "build-base": "esbuild ./src/extension.ts --bundle --outfile=out/extension.js --external:vscode --format=cjs --platform=node --target=node16",
        "vscode:prepublish": "npm run build-base -- --minify",
        "package": "vsce package",
        "compile": "npm run build-base -- --sourcemap",
        "watch": "npm run build-base -- --sourcemap --watch",
        "check": "tsc --noEmit",
        "lint": "eslint ./src --ext .ts",
        "lint-fix": "eslint ./src --ext .ts --fix",
        "format": "prettier --write .",
        "test": ""
    },
    "dependencies": {
        "vscode-languageclient": "^8.1.0"
    },
    "devDependencies": {
        "@types/node": "^16.11.7",
        "@types/vscode": "^1.71.0",
        "@typescript-eslint/eslint-plugin": "^5.56.0",
        "@typescript-eslint/parser": "^5.54.0",
        "@vscode/vsce": "^2.18.0",
        "ovsx": "^0.8.0",
        "esbuild": "^0.17.12",
        "eslint": "^8.36.0",
        "eslint-config-prettier": "^8.8.0",
        "eslint-plugin-import": "^2.27.5",
        "eslint-plugin-n": "^15.6.1",
        "eslint-plugin-promise": "^6.1.1",
        "prettier": "^2.8.7",
        "typescript": "^5.0.2"
    }
}<|MERGE_RESOLUTION|>--- conflicted
+++ resolved
@@ -69,18 +69,14 @@
         "commands": [
             {
                 "command": "typst-lsp.exportCurrentPdf",
-<<<<<<< HEAD
-                "title": "Export the currently open file as PDF"
+                "title": "Export the currently open file as PDF",
+                "category": "Typst"
             },
             {
                 "command": "typst-lsp.showPdf",
                 "title": "Show the compiled PDF of the currently opened typst file",
                 "category": "Typst",
                 "icon": "$(open-preview)"
-=======
-                "title": "Export the currently open file as PDF",
-                "category": "Typst"
->>>>>>> f383c17f
             }
         ],
         "menus": {
