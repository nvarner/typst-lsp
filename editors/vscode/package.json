--- conflicted
+++ resolved
@@ -10,11 +10,7 @@
     "author": "Nathan Varner",
     "publisher": "nvarner",
     "license": "Apache-2.0 OR MIT",
-<<<<<<< HEAD
-    "version": "0.9.3",
-=======
     "version": "0.9.4",
->>>>>>> bc8b4186
     "engines": {
         "vscode": "^1.71.0"
     },
